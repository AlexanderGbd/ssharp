--- conflicted
+++ resolved
@@ -172,30 +172,19 @@
 		///   Creates the metadata required to serialize the <paramref name="structType" />.
 		/// </summary>
 		/// <param name="structType">The type of the struct the metadata should be created for.</param>
-<<<<<<< HEAD
-=======
 		/// <param name="mode">The serialization mode that should be used to serialize the objects.</param>
->>>>>>> 80ae3d28
 		public static IEnumerable<StateSlotMetadata> FromStruct(Type structType, SerializationMode mode)
 		{
 			Requires.NotNull(structType, nameof(structType));
 			Requires.That(structType.IsStructType(), "Expected a value type.");
 
-<<<<<<< HEAD
-			return FromStruct(structType, new FieldInfo[0], mode);
-=======
 			return FromStruct(structType, mode, new FieldInfo[0]);
->>>>>>> 80ae3d28
 		}
 
 		/// <summary>
 		///   Creates the metadata required to serialize the <paramref name="structType" /> with the <paramref name="fieldChain" />.
 		/// </summary>
-<<<<<<< HEAD
-		public static IEnumerable<StateSlotMetadata> FromStruct(Type structType, FieldInfo[] fieldChain, SerializationMode mode)
-=======
 		private static IEnumerable<StateSlotMetadata> FromStruct(Type structType, SerializationMode mode, FieldInfo[] fieldChain)
->>>>>>> 80ae3d28
 		{
 			foreach (var field in SerializationRegistry.GetSerializationFields(structType, mode))
 			{
@@ -203,16 +192,8 @@
 
 				if (field.FieldType.IsStructType())
 				{
-<<<<<<< HEAD
-					foreach (var metadataSlot in FromStruct(field.FieldType, chain, mode))
-=======
 					foreach (var metadataSlot in FromStruct(field.FieldType, mode, chain))
->>>>>>> 80ae3d28
 						yield return metadataSlot;
-				}
-				else if (field.IsHidden(mode, discoveringObjects: true) || field.FieldType.IsHidden(mode, discoveringObjects: true))
-				{
-					// Don't try to serialize hidden fields
 				}
 				else
 				{
