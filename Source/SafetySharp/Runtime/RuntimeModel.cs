--- conflicted
+++ resolved
@@ -63,15 +63,14 @@
 		private readonly Action _restrictRanges;
 
 		/// <summary>
-<<<<<<< HEAD
 		/// Resets the rewards to 0 after a time step.
 		/// </summary>
 		private readonly Action _resetRewards;
-=======
+
+		/// <summary>
 		///   Serializes a state of the model.
 		/// </summary>
 		private readonly SerializationDelegate _serialize;
->>>>>>> f9f8b7d0
 
 		/// <summary>
 		///   The objects referenced by the model that participate in state serialization.
@@ -114,19 +113,16 @@
 			Formulas = formulas;
 			Rewards = objectTable.OfType<RewardRetriever>().ToArray();
 
-<<<<<<< HEAD
 		// Create a local object table just for the objects referenced by the model; only these objects
 		// have to be serialized and deserialized. The local object table does not contain, for instance,
 		// the closure types of the state formulas
 		var objects = Model.ReferencedObjects;
 			var deterministicFaults = objectTable.OfType<Fault>().Where(fault => fault.Activation != Activation.Nondeterministic);
-=======
 			// Create a local object table just for the objects referenced by the model; only these objects
 			// have to be serialized and deserialized. The local object table does not contain, for instance,
 			// the closure types of the state formulas.
 			_faults = objectTable.OfType<Fault>().Where(fault => fault.IsUsed).ToArray();
 			_serializedObjects = new ObjectTable(Model.ReferencedObjects);
->>>>>>> f9f8b7d0
 
 			Objects = objectTable;
 			StateVectorLayout = SerializationRegistry.Default.GetStateVectorLayout(Model, _serializedObjects, SerializationMode.Optimized);
@@ -271,14 +267,11 @@
 			fixed (byte* state = ConstructionState)
 			{
 				Deserialize(state);
-<<<<<<< HEAD
 				_resetRewards();
 
 				foreach (var obj in _serializedObjects.OfType<IInitializable>())
 					obj.Initialize();
 
-=======
->>>>>>> f9f8b7d0
 				_restrictRanges();
 			}
 
@@ -291,13 +284,10 @@
 		[MethodImpl(MethodImplOptions.AggressiveInlining)]
 		private void ExecuteInitialStep()
 		{
-<<<<<<< HEAD
 			_resetRewards();
 
 			foreach (var fault in Faults)
-=======
 			foreach (var fault in NondeterministicFaults)
->>>>>>> f9f8b7d0
 				fault.Reset();
 
 			foreach (var obj in _serializedObjects.OfType<IInitializable>())
@@ -337,13 +327,10 @@
 		[MethodImpl(MethodImplOptions.AggressiveInlining)]
 		internal void ExecuteStep()
 		{
-<<<<<<< HEAD
 			_resetRewards();
 
 			foreach (var fault in Faults)
-=======
 			foreach (var fault in NondeterministicFaults)
->>>>>>> f9f8b7d0
 				fault.Reset();
 
 			foreach (var component in RootComponents)
