--- conflicted
+++ resolved
@@ -115,11 +115,6 @@
 			_stateHeaderBytes = stateHeaderBytes;
 
 			PortBinding.BindAll(objectTable);
-<<<<<<< HEAD
-			//ChoiceResolver = new NondeterministicChoiceResolver(objectTable);
-			ChoiceResolver = new ProbabilisticChoiceResolver(objectTable);
-=======
->>>>>>> 18a5e44c
 
 			ConstructionState = new byte[StateVectorSize];
 			fixed (byte* state = ConstructionState)
