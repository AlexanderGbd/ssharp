--- conflicted
+++ resolved
@@ -141,21 +141,6 @@
 		/// <summary>
 		///   Executes the <paramref name="action" /> for each step of the counter example.
 		/// </summary>
-<<<<<<< HEAD
-		/// <param name="action">The action that should be executed on the deserialized model state.</param>
-		public void ForEachStep(Action<ModelBase> action)
-		{
-			Requires.NotNull(action, nameof(action));
-
-			for (var i = 1; i < StepCount + 1; ++i)
-				action(DeserializeState(i));
-		}
-
-		/// <summary>
-		///   Executes the <paramref name="action" /> for each step of the counter example.
-		/// </summary>
-=======
->>>>>>> 682285ac
 		/// <param name="action">The action that should be executed on the serialized model state.</param>
 		internal void ForEachStep(Action<byte[]> action)
 		{
