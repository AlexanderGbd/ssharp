﻿// The MIT License (MIT)
// 
// Copyright (c) 2014-2016, Institute for Software & Systems Engineering
// 
// Permission is hereby granted, free of charge, to any person obtaining a copy
// of this software and associated documentation files (the "Software"), to deal
// in the Software without restriction, including without limitation the rights
// to use, copy, modify, merge, publish, distribute, sublicense, and/or sell
// copies of the Software, and to permit persons to whom the Software is
// furnished to do so, subject to the following conditions:
// 
// The above copyright notice and this permission notice shall be included in
// all copies or substantial portions of the Software.
// 
// THE SOFTWARE IS PROVIDED "AS IS", WITHOUT WARRANTY OF ANY KIND, EXPRESS OR
// IMPLIED, INCLUDING BUT NOT LIMITED TO THE WARRANTIES OF MERCHANTABILITY,
// FITNESS FOR A PARTICULAR PURPOSE AND NONINFRINGEMENT. IN NO EVENT SHALL THE
// AUTHORS OR COPYRIGHT HOLDERS BE LIABLE FOR ANY CLAIM, DAMAGES OR OTHER
// LIABILITY, WHETHER IN AN ACTION OF CONTRACT, TORT OR OTHERWISE, ARISING FROM,
// OUT OF OR IN CONNECTION WITH THE SOFTWARE OR THE USE OR OTHER DEALINGS IN
// THE SOFTWARE.

namespace SafetySharp.Analysis
{
	using System;
	using System.Collections.Generic;
	using System.Diagnostics;
	using System.Linq;
	using System.Runtime.CompilerServices;
	using Heuristics;
	using Modeling;
	using SafetyChecking;
	using Utilities;

	/// <summary>
	///   Performs safety analyses on a model.
	/// </summary>
	public sealed class SafetyAnalysis
	{
		private readonly HashSet<FaultSet> _checkedSets = new HashSet<FaultSet>();
		private readonly Dictionary<FaultSet, CounterExample> _counterExamples = new Dictionary<FaultSet, CounterExample>();
		private readonly Dictionary<FaultSet, Exception> _exceptions = new Dictionary<FaultSet, Exception>();
		private AnalysisBackend _backend;
		private FaultSetCollection _criticalSets;
		private FaultSet _forcedSet;
		private SafetyAnalysisResults _results;
		private FaultSetCollection _safeSets;
		private FaultSet _suppressedSet;

		/// <summary>
		///   Determines the safety analysis backend that is used during the analysis.
		/// </summary>
		public SafetyAnalysisBackend Backend = SafetyAnalysisBackend.FaultOptimizedOnTheFly;

		/// <summary>
		///   The model checker's configuration that determines certain model checker settings.
		/// </summary>
		public AnalysisConfiguration Configuration = AnalysisConfiguration.Default;

		/// <summary>
		///   Determines how faults are activated during the analysis.
		/// </summary>
		public FaultActivationBehavior FaultActivationBehavior = FaultActivationBehavior.Nondeterministic;

		/// <summary>
		///   Initializes a new instance.
		/// </summary>
		public SafetyAnalysis()
		{
			Configuration.ProgressReportsOnly = true;
		}

		/// <summary>
		///   Gets a list of heuristics to use during the analysis.
		/// </summary>
		public List<IFaultSetHeuristic> Heuristics { get; } = new List<IFaultSetHeuristic>();

		/// <summary>
		///   Raised when the model checker has written an output.
		/// </summary>
		public event Action<string> OutputWritten;

		/// <summary>
		///   Computes the minimal critical sets for the <paramref name="hazard" />.
		/// </summary>
		/// <param name="model">The model the safety analysis should be conducted for.</param>
		/// <param name="hazard">The hazard the minimal critical sets should be computed for.</param>
		/// <param name="maxCardinality">
		///   The maximum cardinality of the fault sets that should be checked. By default, all minimal
		///   critical fault sets are determined.
		/// </param>
		/// <param name="backend">Determines the safety analysis backend that is used during the analysis.</param>
		public static SafetyAnalysisResults AnalyzeHazard(ModelBase model, Formula hazard, int maxCardinality = Int32.MaxValue,
														  SafetyAnalysisBackend backend = SafetyAnalysisBackend.FaultOptimizedOnTheFly)
		{
			return new SafetyAnalysis { Backend = backend }.ComputeMinimalCriticalSets(model, hazard, maxCardinality);
		}

		/// <summary>
		///   Computes the minimal critical sets for the <paramref name="hazard" />.
		/// </summary>
		/// <param name="model">The model the safety analysis should be conducted for.</param>
		/// <param name="hazard">The hazard the minimal critical sets should be computed for.</param>
		/// <param name="maxCardinality">
		///   The maximum cardinality of the fault sets that should be checked. By default, all minimal
		///   critical fault sets are determined.
		/// </param>
		public SafetyAnalysisResults ComputeMinimalCriticalSets(ModelBase model, Formula hazard, int maxCardinality = Int32.MaxValue)
		{
			Requires.NotNull(model, nameof(model));
			Requires.NotNull(hazard, nameof(hazard));

			ConsoleHelpers.WriteLine("Running Deductive Cause Consequence Analysis.");

			var heuristicWatch = new Stopwatch();
			var stopwatch = new Stopwatch();
			stopwatch.Start();

			var allFaults = model.Faults;
			FaultSet.CheckFaultCount(allFaults.Length);

			var forcedFaults = allFaults.Where(fault => fault.Activation == Activation.Forced).ToArray();
			var suppressedFaults = allFaults.Where(fault => fault.Activation == Activation.Suppressed).ToArray();
			var nondeterministicFaults = allFaults.Where(fault => fault.Activation == Activation.Nondeterministic).ToArray();
			var nonSuppressedFaults = allFaults.Where(fault => fault.Activation != Activation.Suppressed).ToArray();

			ConsoleHelpers.WriteLine();
			ConsoleHelpers.WriteLine($"Of the {allFaults.Length} faults contained in the model,");
			ConsoleHelpers.WriteLine($"   {suppressedFaults.Length} faults are suppressed,");
			ConsoleHelpers.WriteLine($"   {forcedFaults.Length} faults are forced, and");
			ConsoleHelpers.WriteLine($"   {nondeterministicFaults.Length} faults are nondeterministically activated.");
			ConsoleHelpers.WriteLine();

			_suppressedSet = new FaultSet(suppressedFaults);
			_forcedSet = new FaultSet(forcedFaults);

			var isComplete = true;

			// Remove information from previous analyses
			Reset(model);

			// Initialize the backend, the model, and the analysis results
			switch (Backend)
			{
				case SafetyAnalysisBackend.FaultOptimizedOnTheFly:
					_backend = new FaultOptimizationBackend();
					break;
				case SafetyAnalysisBackend.FaultOptimizedStateGraph:
					_backend = new StateGraphBackend();
					break;
				default:
					throw new ArgumentOutOfRangeException();
			}

			_backend.OutputWritten += output => OutputWritten?.Invoke(output);
			_backend.InitializeModel(Configuration, model, hazard);
			_results = new SafetyAnalysisResults(model, hazard, suppressedFaults, forcedFaults, Heuristics, FaultActivationBehavior);

			// Remember all safe sets of current cardinality - we need them to generate the next power set level
			var currentSafe = new HashSet<FaultSet>();

			// We check fault sets by increasing cardinality; this is, we check the empty set first, then
			// all singleton sets, then all sets with two elements, etc. We don't check sets that we
			// know are going to be critical sets due to monotonicity
			for (var cardinality = 0; cardinality <= nonSuppressedFaults.Length; ++cardinality)
			{
				// Generate the sets for the current level that we'll have to check
				var sets = GeneratePowerSetLevel(cardinality, nonSuppressedFaults, currentSafe);
				currentSafe.Clear();

				// Remove all sets that conflict with the forced or suppressed faults; these sets are considered to be safe.
				// If no sets remain, skip to the next level
				sets = RemoveInvalidSets(sets, currentSafe);
				if (sets.Count == 0)
					continue;

				// Abort if we've exceeded the maximum fault set cardinality; doing the check here allows us
				// to report the analysis as complete if the maximum cardinality is never reached
				if (cardinality > maxCardinality)
				{
					isComplete = false;
					break;
				}

				if (cardinality == 0)
					ConsoleHelpers.WriteLine("Checking the empty fault set...");
				else
					ConsoleHelpers.WriteLine($"Checking {sets.Count} sets of cardinality {cardinality}...");

				// use heuristics
				var setsToCheck = new List<FaultSet>(sets);
				foreach (var heuristic in Heuristics)
				{
					var count = setsToCheck.Count;

					heuristicWatch.Restart();
					heuristic.Augment((uint)cardinality, setsToCheck);

					count = setsToCheck.Count - count;
					if (count > 0)
						ConsoleHelpers.WriteLine($"    {heuristic.GetType().Name} made {count} suggestions in {heuristicWatch.Elapsed.TotalMilliseconds}ms.");
				}

				// We have to check each set - heuristics may add further during the loop
				while (setsToCheck.Count > 0)
				{
					var set = setsToCheck[setsToCheck.Count - 1];

					var isCurrentLevel = sets.Remove(set); // returns true if set was actually contained
					setsToCheck.RemoveAt(setsToCheck.Count - 1);

					// for current level, we already know the set is valid
					var isValid = isCurrentLevel || IsValid(set);

					// the set is invalid if it exceeds the maximum cardinality level
					isValid &= set.Cardinality <= maxCardinality;

					var isSafe = true;
					if (isValid)
						isSafe = CheckSet(set, allFaults, !isCurrentLevel);

					if (isSafe && isCurrentLevel)
						currentSafe.Add(set);

					// inform heuristics about result and give them the opportunity to add further sets
					foreach (var heuristic in Heuristics)
						heuristic.Update(setsToCheck, set, isSafe);
				}

				// in case heuristics removed a set (they shouldn't)
				foreach (var set in sets)
				{
					var isSafe = CheckSet(set, allFaults, false);
					if (isSafe)
						currentSafe.Add(set);
				}
			}

			// Reset the nondeterministic faults so as to not influence subsequent analyses
			foreach (var fault in nondeterministicFaults)
				fault.Activation = Activation.Nondeterministic;

			// due to heuristics usage, we may have informatiuon on non-minimal critical sets
			var minimalCritical = RemoveNonMinimalCriticalSets();

			_results.IsComplete = isComplete;
			_results.Time = stopwatch.Elapsed;
			_results.SetResult(minimalCritical, _checkedSets, _counterExamples, _exceptions);

			return _results;
		}

		private void Reset(ModelBase model)
		{
			_safeSets = new FaultSetCollection(model.Faults.Length);
			_criticalSets = new FaultSetCollection(model.Faults.Length);
			_checkedSets.Clear();
			_counterExamples.Clear();
			_exceptions.Clear();
		}

		private HashSet<FaultSet> RemoveNonMinimalCriticalSets()
		{
			var minimal = _criticalSets.GetMinimalSets();

			foreach (var set in _criticalSets)
			{
				if (!minimal.Contains(set))
				{
					_exceptions.Remove(set);
					_counterExamples.Remove(set);
				}
			}

			return minimal;
		}

		private bool CheckSet(FaultSet set, Fault[] allFaults, bool isHeuristicSuggestion)
		{
			if (isHeuristicSuggestion)
				_results.HeuristicSuggestionCount++;

			var isSafe = true;

			// check if set is trivially safe or critical
			// (do not add to safeSets / criticalSets if so, in order to keep them small)
			if (IsTriviallySafe(set))
			{
				_results.TrivialChecksCount++;
				if (isHeuristicSuggestion)
					_results.HeuristicTrivialCount++;

				// do not add to safeSets: all subsets are subsets of safeSet as well
				return true;
			}

			// trivially critical sets are not generated in GeneratePowerSetLevel, thus only check if set suggested by heuristic
			if (isHeuristicSuggestion && IsTriviallyCritical(set))
			{
				_results.TrivialChecksCount++;
				_results.HeuristicTrivialCount++;

				// do not add to criticalSets: non-minimal, and all supersets are supersets of criticalSet as well
				return false;
			}

			// if configured to do so, check with forced fault activation
			if (FaultActivationBehavior == FaultActivationBehavior.ForceOnly || FaultActivationBehavior == FaultActivationBehavior.ForceThenFallback)
				isSafe = CheckSet(set, allFaults, isHeuristicSuggestion, Activation.Forced);

			if (isSafe && FaultActivationBehavior == FaultActivationBehavior.ForceThenFallback)
				ConsoleHelpers.WriteLine("    Checking again with nondeterministic activation...");

			// check with nondeterministic fault activation
			if (isSafe && FaultActivationBehavior != FaultActivationBehavior.ForceOnly)
				isSafe = CheckSet(set, allFaults, isHeuristicSuggestion, Activation.Nondeterministic);

			if (isSafe) // remember non-trivially safe sets to avoid checking their subsets
			{
				_safeSets.Add(set);

				if (isHeuristicSuggestion)
					_results.HeuristicNonTrivialSafeCount++;
			}

			return isSafe;
		}

		private bool CheckSet(FaultSet set, Fault[] allFaults, bool isHeuristicSuggestion, Activation activationMode)
		{
<<<<<<< HEAD
=======
			var heuristic = set.Cardinality == cardinality ? String.Empty : " [heuristic]";

>>>>>>> 36d94a16
			try
			{
				var result = _backend.CheckCriticality(set, activationMode);

				if (!result.FormulaHolds)
				{
<<<<<<< HEAD
					if (!isHeuristicSuggestion)
						ConsoleHelpers.WriteLine($"     critical:  {{ {set.ToString(allFaults)} }}", ConsoleColor.DarkRed);
=======
					if (!isHeuristic)
						ConsoleHelpers.WriteLine($"    critical:  {{ {set.ToString(allFaults)} }} {heuristic}", ConsoleColor.DarkRed);
>>>>>>> 36d94a16

					_criticalSets.Add(set);
				}
				else if (isHeuristicSuggestion)
				{
<<<<<<< HEAD
					ConsoleHelpers.WriteLine($"    [heuristic] safe:  {{ {set.ToString(allFaults)} }}", ConsoleColor.Blue);
=======
					ConsoleHelpers.WriteLine($"    safe:      {{ {set.ToString(allFaults)} }} {heuristic}", ConsoleColor.Blue);
>>>>>>> 36d94a16
				}

				_checkedSets.Add(set);

				if (result.CounterExample != null)
					_counterExamples.Add(set, result.CounterExample);

				return result.FormulaHolds;
			}
			catch (AnalysisException e)
			{
<<<<<<< HEAD
				var heuristic = isHeuristicSuggestion ? "[heuristic]" : string.Empty;
				ConsoleHelpers.WriteLine($"    {heuristic} critical:  {{ {set.ToString(allFaults)} }} [exception thrown]", ConsoleColor.DarkRed);
=======
				ConsoleHelpers.WriteLine($"    critical:  {{ {set.ToString(allFaults)} }} {heuristic} [exception thrown]", ConsoleColor.DarkRed);
>>>>>>> 36d94a16
				Console.WriteLine(e.InnerException);

				_checkedSets.Add(set);
				_criticalSets.Add(set);
				_exceptions.Add(set, e.InnerException);

				if (e.CounterExample != null)
					_counterExamples.Add(set, e.CounterExample);
				return false;
			}
		}

		private bool IsTriviallyCritical(FaultSet faultSet)
		{
			return _criticalSets.ContainsSubsetOf(faultSet);
		}

		private bool IsTriviallySafe(FaultSet faultSet)
		{
			return _safeSets.ContainsSupersetOf(faultSet);
		}

		/// <summary>
		///   Generates a level of the power set.
		/// </summary>
		/// <param name="cardinality">The cardinality of the sets that should be generated.</param>
		/// <param name="faults">The fault set the power set is generated for.</param>
		/// <param name="previousSafe">The set of safe sets generated at the previous level.</param>
		private static HashSet<FaultSet> GeneratePowerSetLevel(int cardinality, Fault[] faults, HashSet<FaultSet> previousSafe)
		{
			var result = new HashSet<FaultSet>();

			switch (cardinality)
			{
				case 0:
					// There is only the empty set with a cardinality of 0
					result.Add(new FaultSet());
					break;
				case 1:
					// We have to kick things off by explicitly generating the singleton sets; at this point,
					// we know that there are no further minimal critical sets if the empty set is already critical.
					if (previousSafe.Count > 0)
					{
						foreach (var fault in faults)
							result.Add(new FaultSet(fault));
					}
					break;
				default:
					// We now generate the sets with the requested cardinality based on the sets from the previous level
					// which had a cardinality that is one less than the sets we're going to generate now. The basic
					// idea is that we create the union between all safe sets and all singleton sets and discard
					// the ones we don't want, while avoiding duplicate generation of sets.

					var setsToRemove = new HashSet<FaultSet>();
					for (var i = 0; i < faults.Length; ++i)
					{
						var fault = faults[i];
						setsToRemove.Clear();

						foreach (var safeSet in previousSafe)
						{
							// avoid duplicate set generation
							if (safeSet.Contains(fault))
							{
								setsToRemove.Add(safeSet);
								continue;
							}

							var set = safeSet.Add(fault);

							// set is trivially critical iff one of the direct subsets is not safe (i.e. critical)
							// * the faults faults[0], ..., faults[i-1] are not definitely not contained in set (see above)
							// * faults[i] is definitely in set, but set.Remove(faults[i]) == safeSet and is thus safe.
							var isTriviallyCritical = false;
							for (var j = i + 1; j < faults.Length; ++j)
							{
								var f = faults[j];
								if (set.Contains(f) && !previousSafe.Contains(set.Remove(f)))
								{
									isTriviallyCritical = true;
									break;
								}
							}

							// Check if the newly generated set is a super set of any critical sets;
							// if so, discard it
							if (!isTriviallyCritical)
								result.Add(set);
						}

						// all supersets of sets in setsToRemove have either
						// been previously generated or are critical
						previousSafe.ExceptWith(setsToRemove);

						// if no more sets in previousSafe, further iterations are pointless
						if (previousSafe.Count == 0)
							break;
					}
					break;
			}

			return result;
		}

		/// <summary>
		///   Removes all invalid sets from <paramref name="sets" /> that conflict with either <see cref="_suppressedSet" /> or
		///   <see cref="_forcedSet" />.
		/// </summary>
		private HashSet<FaultSet> RemoveInvalidSets(HashSet<FaultSet> sets, HashSet<FaultSet> currentSafe)
		{
			if (_suppressedSet.IsEmpty && _forcedSet.IsEmpty)
				return sets;

			var validSets = new HashSet<FaultSet>();
			foreach (var set in sets)
			{
				if (IsValid(set))
					validSets.Add(set);
				else
					currentSafe.Add(set); // necessary so its supersets will be generated
			}

			return validSets;
		}

		[MethodImpl(MethodImplOptions.AggressiveInlining)]
		private bool IsValid(FaultSet set)
		{
			// The set must contain all forced faults, hence it must be a superset of those
			// The set is not allowed to contain any suppressed faults, hence the intersection must be empty
			return _forcedSet.IsSubsetOf(set) && _suppressedSet.GetIntersection(set).IsEmpty;
		}
	}
}<|MERGE_RESOLUTION|>--- conflicted
+++ resolved
@@ -328,34 +328,20 @@
 
 		private bool CheckSet(FaultSet set, Fault[] allFaults, bool isHeuristicSuggestion, Activation activationMode)
 		{
-<<<<<<< HEAD
-=======
-			var heuristic = set.Cardinality == cardinality ? String.Empty : " [heuristic]";
-
->>>>>>> 36d94a16
 			try
 			{
 				var result = _backend.CheckCriticality(set, activationMode);
 
 				if (!result.FormulaHolds)
 				{
-<<<<<<< HEAD
 					if (!isHeuristicSuggestion)
-						ConsoleHelpers.WriteLine($"     critical:  {{ {set.ToString(allFaults)} }}", ConsoleColor.DarkRed);
-=======
-					if (!isHeuristic)
-						ConsoleHelpers.WriteLine($"    critical:  {{ {set.ToString(allFaults)} }} {heuristic}", ConsoleColor.DarkRed);
->>>>>>> 36d94a16
+						ConsoleHelpers.WriteLine($"    critical:  {{ {set.ToString(allFaults)} }}", ConsoleColor.DarkRed);
 
 					_criticalSets.Add(set);
 				}
 				else if (isHeuristicSuggestion)
 				{
-<<<<<<< HEAD
-					ConsoleHelpers.WriteLine($"    [heuristic] safe:  {{ {set.ToString(allFaults)} }}", ConsoleColor.Blue);
-=======
-					ConsoleHelpers.WriteLine($"    safe:      {{ {set.ToString(allFaults)} }} {heuristic}", ConsoleColor.Blue);
->>>>>>> 36d94a16
+					ConsoleHelpers.WriteLine($"    safe:      {{ {set.ToString(allFaults)} }}  [heuristic]", ConsoleColor.Blue);
 				}
 
 				_checkedSets.Add(set);
@@ -367,12 +353,8 @@
 			}
 			catch (AnalysisException e)
 			{
-<<<<<<< HEAD
-				var heuristic = isHeuristicSuggestion ? "[heuristic]" : string.Empty;
-				ConsoleHelpers.WriteLine($"    {heuristic} critical:  {{ {set.ToString(allFaults)} }} [exception thrown]", ConsoleColor.DarkRed);
-=======
+				var heuristic = isHeuristicSuggestion ? " [heuristic]" : string.Empty;
 				ConsoleHelpers.WriteLine($"    critical:  {{ {set.ToString(allFaults)} }} {heuristic} [exception thrown]", ConsoleColor.DarkRed);
->>>>>>> 36d94a16
 				Console.WriteLine(e.InnerException);
 
 				_checkedSets.Add(set);
