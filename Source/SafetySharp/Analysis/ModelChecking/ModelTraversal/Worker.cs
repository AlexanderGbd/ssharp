--- conflicted
+++ resolved
@@ -141,13 +141,8 @@
 				var transitionCount = 0;
 				var stateCount = 0;
 
-<<<<<<< HEAD
-			foreach (var modifier in _transitionModifiers)
-				modifier.ModifyTransitions(_context, this, transitions, _context.States[sourceState], sourceState);
-=======
 				foreach (var modifier in _transitionModifiers)
 					modifier.ModifyTransitions(_context, transitions, _context.States[sourceState], sourceState, isInitial);
->>>>>>> 18a5e44c
 
 				_stateStack.PushFrame();
 
