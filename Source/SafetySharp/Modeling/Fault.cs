--- conflicted
+++ resolved
@@ -52,16 +52,14 @@
 		[NonSerializable]
 		private int _choiceIndex;
 
-<<<<<<< HEAD
+		[NonSerializable]
+		private bool _isSubsumedFaultSetCached;
+
+		[NonSerializable]
+		private FaultSet _subsumedFaultSet;
+
 		[Hidden]
 		public Probability ProbabilityOfOccurrence = new Probability(0.5);
-=======
-		[NonSerializable]
-		private bool _isSubsumedFaultSetCached;
-
-		[NonSerializable]
-		private FaultSet _subsumedFaultSet;
->>>>>>> 0f175bce
 
 		/// <summary>
 		///   Initializes a new instance.
