--- conflicted
+++ resolved
@@ -51,21 +51,9 @@
 		[NonSerializable]
 		private int _choiceIndex;
 
-<<<<<<< HEAD
-		[Hidden]
-		private int _identifier = -1;
-
-		[Hidden]
-		private bool _isActivated;
-
-		[Hidden, NonDiscoverable]
-		private string _name = "UnnamedFault";
-
 		[Hidden]
 		public Probability ProbabilityOfOccurrence = new Probability(0.5);
 
-=======
->>>>>>> 3e3da520
 		/// <summary>
 		///   Initializes a new instance.
 		/// </summary>
@@ -223,11 +211,7 @@
 						_canUndoActivation = false;
 						break;
 					case Activation.Nondeterministic:
-<<<<<<< HEAD
-						_isActivated = _choice.Choose(new Option<bool>(ProbabilityOfOccurrence.Complement(), false), new Option<bool>(ProbabilityOfOccurrence, true));
-=======
-						IsActivated = _choice.Choose(false, true);
->>>>>>> 3e3da520
+						IsActivated = _choice.Choose(new Option<bool>(ProbabilityOfOccurrence.Complement(), false), new Option<bool>(ProbabilityOfOccurrence, true));
 						_choiceIndex = _choice.Resolver.LastChoiceIndex;
 						_canUndoActivation = true;
 						break;
