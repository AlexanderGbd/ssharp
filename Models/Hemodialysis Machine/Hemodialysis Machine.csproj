﻿<?xml version="1.0" encoding="utf-8"?>
<Project ToolsVersion="14.0" DefaultTargets="Build" xmlns="http://schemas.microsoft.com/developer/msbuild/2003">
  <Import Project="$(MSBuildExtensionsPath)\$(MSBuildToolsVersion)\Microsoft.Common.props" Condition="Exists('$(MSBuildExtensionsPath)\$(MSBuildToolsVersion)\Microsoft.Common.props')" />
  <Import Project="../../Source/SafetySharp.props" />
  <PropertyGroup>
    <Configuration Condition=" '$(Configuration)' == '' ">Debug</Configuration>
    <Platform Condition=" '$(Platform)' == '' ">AnyCPU</Platform>
    <ProjectGuid>{1D2F1575-4473-485B-B361-EE7E76589BEC}</ProjectGuid>
    <OutputType>Exe</OutputType>
    <AppDesignerFolder>Properties</AppDesignerFolder>
    <RootNamespace>SafetySharp.CaseStudies.HemodialysisMachine</RootNamespace>
    <AssemblyName>SafetySharp.CaseStudies.HemodialysisMachine</AssemblyName>
    <TargetFrameworkVersion>v4.5</TargetFrameworkVersion>
    <FileAlignment>512</FileAlignment>
    <TargetFrameworkProfile />
    <NuGetPackageImportStamp>
    </NuGetPackageImportStamp>
  </PropertyGroup>
  <PropertyGroup Condition=" '$(Configuration)|$(Platform)' == 'Debug|AnyCPU' ">
    <DebugSymbols>true</DebugSymbols>
    <DebugType>full</DebugType>
    <Optimize>false</Optimize>
    <OutputPath>..\..\Binaries\Debug\</OutputPath>
    <DefineConstants>DEBUG;TRACE</DefineConstants>
    <ErrorReport>prompt</ErrorReport>
    <WarningLevel>4</WarningLevel>
    <NoWarn>0626</NoWarn>
    <PlatformTarget>x64</PlatformTarget>
  </PropertyGroup>
  <PropertyGroup Condition=" '$(Configuration)|$(Platform)' == 'Release|AnyCPU' ">
    <DebugType>pdbonly</DebugType>
    <Optimize>true</Optimize>
    <OutputPath>..\..\Binaries\Release\</OutputPath>
    <DefineConstants>TRACE</DefineConstants>
    <ErrorReport>prompt</ErrorReport>
    <WarningLevel>4</WarningLevel>
    <NoWarn>0626</NoWarn>
    <PlatformTarget>x64</PlatformTarget>
  </PropertyGroup>
  <PropertyGroup>
    <StartupObject />
  </PropertyGroup>
  <ItemGroup>
    <Reference Include="FluentAssertions, Version=4.1.1.0, Culture=neutral, PublicKeyToken=33f2691a05b67b6a, processorArchitecture=MSIL">
      <HintPath>..\..\Dependencies\FluentAssertions.4.1.1\lib\net45\FluentAssertions.dll</HintPath>
      <Private>True</Private>
    </Reference>
    <Reference Include="FluentAssertions.Core, Version=4.1.1.0, Culture=neutral, PublicKeyToken=33f2691a05b67b6a, processorArchitecture=MSIL">
      <HintPath>..\..\Dependencies\FluentAssertions.4.1.1\lib\net45\FluentAssertions.Core.dll</HintPath>
      <Private>True</Private>
    </Reference>
    <Reference Include="nunit.framework">
      <HintPath>..\..\Dependencies\NUnit.2.6.3\lib\nunit.framework.dll</HintPath>
    </Reference>
    <Reference Include="QuickGraph, Version=3.6.61114.0, Culture=neutral, PublicKeyToken=f3fb40175eec2af3, processorArchitecture=MSIL">
      <HintPath>..\..\Dependencies\QuickGraph.3.6.61119.7\lib\net4\QuickGraph.dll</HintPath>
      <Private>True</Private>
    </Reference>
    <Reference Include="QuickGraph.Data, Version=3.6.61114.0, Culture=neutral, processorArchitecture=MSIL">
      <HintPath>..\..\Dependencies\QuickGraph.3.6.61119.7\lib\net4\QuickGraph.Data.dll</HintPath>
      <Private>True</Private>
    </Reference>
    <Reference Include="QuickGraph.Graphviz, Version=3.6.61114.0, Culture=neutral, PublicKeyToken=f3fb40175eec2af3, processorArchitecture=MSIL">
      <HintPath>..\..\Dependencies\QuickGraph.3.6.61119.7\lib\net4\QuickGraph.Graphviz.dll</HintPath>
      <Private>True</Private>
    </Reference>
    <Reference Include="QuickGraph.Serialization, Version=1.0.0.0, Culture=neutral, processorArchitecture=MSIL">
      <HintPath>..\..\Dependencies\QuickGraph.3.6.61119.7\lib\net4\QuickGraph.Serialization.dll</HintPath>
      <Private>True</Private>
    </Reference>
    <Reference Include="System" />
    <Reference Include="System.Core" />
    <Reference Include="Microsoft.CSharp" />
    <Reference Include="System.Xml" />
    <Reference Include="System.Xml.Linq" />
  </ItemGroup>
  <ItemGroup>
    <Compile Include="..\..\Source\SharedAssemblyInfo.cs">
      <Link>Properties\SharedAssemblyInfo.cs</Link>
    </Compile>
<<<<<<< HEAD
    <Compile Include="Analysis\HazardProbabilityTests.cs" />
=======
    <Compile Include="Analysis\DialyzingFluidFlowTests.cs" />
>>>>>>> b21fb29f
    <Compile Include="Modeling\DialyzingFluidDeliverySystem\ConcentrateSupply.cs" />
    <Compile Include="Modeling\DialyzingFluidDeliverySystem\Drain.cs" />
    <Compile Include="Modeling\DialyzingFluidDeliverySystem\DialyzingFluidPreparation.cs" />
    <Compile Include="Modeling\DialyzingFluidDeliverySystem\SafetyBypass.cs" />
    <Compile Include="Modeling\DialyzingFluidDeliverySystem\WaterPreparation.cs" />
    <Compile Include="Modeling\DialyzingFluidDeliverySystem\WaterSupply.cs" />
    <Compile Include="Modeling\DialyzingFluidDeliverySystem\Pump.cs" />
    <Compile Include="Modeling\DialyzingFluidDeliverySystem\SimplifiedBalanceChamber.cs" />
    <Compile Include="Modeling\ExtracorporealBloodCircuit\BloodPump.cs" />
    <Compile Include="Modeling\ExtracorporealBloodCircuit\PressureTransducer.cs" />
    <Compile Include="Modeling\ExtracorporealBloodCircuit\DripChamber.cs" />
    <Compile Include="Modeling\ExtracorporealBloodCircuit\HeparinPump.cs" />
    <Compile Include="Modeling\ExtracorporealBloodCircuit\VenousSafetyDetector.cs" />
    <Compile Include="Modeling\ExtracorporealBloodCircuit\VenousTubingValve.cs" />
    <Compile Include="Modeling\Flows\BloodFlow.cs" />
    <Compile Include="Modeling\DialyzingFluidDeliverySystem\DetailedBalanceChamber.cs" />
    <Compile Include="Modeling\Enumerations.cs" />
    <Compile Include="Modeling\Flows\DialyzingFluidFlow.cs" />
    <Compile Include="Modeling\ControlSystem.cs" />
    <Compile Include="Modeling\HemodialysisMachine.cs" />
    <Compile Include="Modeling\Flows\Suction.cs" />
    <Compile Include="Modeling\Model.cs" />
    <Compile Include="Analysis\DialyzingFluidDeliverySystemTests.cs" />
    <Compile Include="Analysis\ExtracorporealBloodCircuitTests.cs" />
    <Compile Include="Analysis\DialyzerTests.cs" />
    <Compile Include="Analysis\IntFlowTests.cs" />
    <Compile Include="Utilities\BidirectionalFlow\FlowCombinator.cs" />
    <Compile Include="Utilities\BidirectionalFlow\FlowDelegate.cs" />
    <Compile Include="Utilities\BidirectionalFlow\FlowInToOut.cs" />
    <Compile Include="Utilities\BidirectionalFlow\FlowMerger.cs" />
    <Compile Include="Utilities\BidirectionalFlow\FlowPort.cs" />
    <Compile Include="Utilities\BidirectionalFlow\IFlowComposite.cs" />
    <Compile Include="Utilities\BidirectionalFlow\FlowSink.cs" />
    <Compile Include="Utilities\BidirectionalFlow\FlowSource.cs" />
    <Compile Include="Utilities\BidirectionalFlow\FlowSplitter.cs" />
    <Compile Include="Utilities\BidirectionalFlow\FlowComposite.cs" />
    <Compile Include="Utilities\BidirectionalFlow\IFlowAtomic.cs" />
    <Compile Include="Utilities\BidirectionalFlow\IFlowComponent.cs" />
    <Compile Include="Utilities\BidirectionalFlow\IFlowElement.cs" />
    <Compile Include="Utilities\BidirectionalFlow\IntFlow.cs" />
    <Compile Include="Modeling\Dialyzer.cs" />
    <Compile Include="Modeling\DialyzingFluidDeliverySystem\DialyzingFluidDeliverySystem.cs" />
    <Compile Include="Modeling\ExtracorporealBloodCircuit\ExtracorporealBloodCircuit.cs" />
    <Compile Include="Modeling\Patient.cs" />
    <Compile Include="Analysis\ModelTests.cs" />
    <Compile Include="Properties\AssemblyInfo.cs" />
  </ItemGroup>
  <ItemGroup>
    <ProjectReference Include="..\..\Source\SafetySharp\SafetySharp.csproj">
      <Project>{9b6c1fb4-3f1b-43ac-a0e0-eaed4088bf37}</Project>
      <Name>SafetySharp</Name>
    </ProjectReference>
  </ItemGroup>
  <ItemGroup>
    <Analyzer Include="$(OutDir)\SafetySharp.Modeling.dll" />
    <Analyzer Include="$(OutDir)\SafetySharp.Compiler.dll" />
  </ItemGroup>
  <Import Project="$(MSBuildToolsPath)\Microsoft.CSharp.targets" />
  <Import Project="../../Source/SafetySharp.targets" />
</Project><|MERGE_RESOLUTION|>--- conflicted
+++ resolved
@@ -78,11 +78,8 @@
     <Compile Include="..\..\Source\SharedAssemblyInfo.cs">
       <Link>Properties\SharedAssemblyInfo.cs</Link>
     </Compile>
-<<<<<<< HEAD
+    <Compile Include="Analysis\DialyzingFluidFlowTests.cs" />
     <Compile Include="Analysis\HazardProbabilityTests.cs" />
-=======
-    <Compile Include="Analysis\DialyzingFluidFlowTests.cs" />
->>>>>>> b21fb29f
     <Compile Include="Modeling\DialyzingFluidDeliverySystem\ConcentrateSupply.cs" />
     <Compile Include="Modeling\DialyzingFluidDeliverySystem\Drain.cs" />
     <Compile Include="Modeling\DialyzingFluidDeliverySystem\DialyzingFluidPreparation.cs" />
