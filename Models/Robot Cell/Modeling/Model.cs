--- conflicted
+++ resolved
@@ -34,10 +34,6 @@
 		public const int MaxRoleCount = 8;
 		public const int MaxAgentRequests = 2;
 		public const int MaxProductionSteps = 8;
-<<<<<<< HEAD
-		public const int MaxAllocatedRoles = 5;
-=======
->>>>>>> 7c21b36e
 
 		public Model(string name = "")
 		{
