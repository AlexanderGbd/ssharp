--- conflicted
+++ resolved
@@ -84,19 +84,13 @@
 		/// </summary>
 		public Formula Collision => Vehicles.Vehicles.Skip(1).Aggregate((Formula)Vehicles.Vehicles[0].IsCollided, (f, v) => f || v.IsCollided);
 
-
 		/// <summary>
 		///   Represents the hazard of an alarm even when no over-height vehicle is on the right lane.
 		/// </summary>
 		public Formula FalseAlarm =>
 			HeightControl.TrafficLights.IsRed &&
-<<<<<<< HEAD
-			Vehicles.Vehicles.All(vehicle => vehicle.Lane == Lane.Right || vehicle.Kind != VehicleKind.OverheightTruck);
-		
-=======
 			Vehicles.Vehicles.All(vehicle => vehicle.Lane == Lane.Right || vehicle.Kind != VehicleKind.OverheightVehicle);
 
->>>>>>> f5352af8
 		/// <summary>
 		///   Represents the hazard of an alarm even when no high vehicle and no over-height vehicle is on the right lane.
 		/// </summary>
